from __future__ import annotations

import os
import random
from typing import Any, Callable, Dict, Tuple

import numpy as np
import pandas as pd
import torch
from huggingface_hub import create_repo, hf_hub_download, upload_file
from torch.utils.data import DataLoader
from torch.utils.tensorboard import SummaryWriter
from tqdm.auto import tqdm

from ..configs import TrainerConfig
from ..constants import (
    DEFAULT_DATASET_CONFIG_FILE,
    DEFAULT_TRAINER_CONFIG_FILE,
    DEFAULT_TRAINER_CSV_LOG_FILE,
    DEFAULT_TRAINER_STATE_FILE,
    DEFAULT_TRAINER_SUBFOLDER,
    HEZAR_CACHE_DIR,
    TQDM_BAR_FORMAT,
    Backends,
    LRSchedulerType,
    OptimizerType,
    TaskType,
)
from ..data.datasets import Dataset
from ..models import Model
from ..preprocessors import Preprocessor, PreprocessorsContainer
from ..utils import Logger, colorize_text, is_backend_available, sanitize_function_parameters, verify_dependencies
from .metrics_handlers import (
    Image2TextMetricHandler,
    MetricsHandler,
    SequenceLabelingMetricsHandler,
    SpeechRecognitionMetricsHandler,
    TextClassificationMetricsHandler,
    TextGenerationMetricsHandler,
)
from .trainer_utils import CSVLogger, TrainerState, get_distributed_logger, resolve_logdir, write_to_tensorboard


if is_backend_available(Backends.ACCELERATE):
    from accelerate import Accelerator
else:
    raise ImportError("The package `accelerate` needs to be installed to use `Trainer`!")

logger = Logger(__name__)

optimizers = {
    OptimizerType.ADAM: torch.optim.Adam,
    OptimizerType.ADAMW: torch.optim.AdamW,
    OptimizerType.SDG: torch.optim.SGD,
}
lr_schedulers = {
    LRSchedulerType.LAMBDA: torch.optim.lr_scheduler.LambdaLR,
    LRSchedulerType.STEP: torch.optim.lr_scheduler.StepLR,
    LRSchedulerType.MULTI_STEP: torch.optim.lr_scheduler.MultiStepLR,
    LRSchedulerType.ONE_CYCLE: torch.optim.lr_scheduler.OneCycleLR,
    LRSchedulerType.LINEAR: torch.optim.lr_scheduler.LinearLR,
    LRSchedulerType.EXPONENTIAL: torch.optim.lr_scheduler.ExponentialLR,
    LRSchedulerType.CYCLIC: torch.optim.lr_scheduler.CyclicLR,
    LRSchedulerType.SEQUENTIAL: torch.optim.lr_scheduler.SequentialLR,
    LRSchedulerType.POLYNOMIAL: torch.optim.lr_scheduler.PolynomialLR,
    LRSchedulerType.COSINE_ANEALING: torch.optim.lr_scheduler.CosineAnnealingLR,
}

task_to_metrics_handlers_mapping = {
    TaskType.TEXT_CLASSIFICATION: TextClassificationMetricsHandler,
    TaskType.SEQUENCE_LABELING: SequenceLabelingMetricsHandler,
    TaskType.IMAGE2TEXT: Image2TextMetricHandler,
    TaskType.SPEECH_RECOGNITION: SpeechRecognitionMetricsHandler,
    TaskType.TEXT_GENERATION: TextGenerationMetricsHandler,
}


class Trainer:
    """
    Base trainer class for training all Hezar models and all tasks. Usually you can use this class as-is, but for special
    cases you can also override any of the core methods in your own custom Trainer.

    Args:
        model ([`Model`] or `torch.nn.Module`): The main model to train and evaluate
        config (TrainerConfig): Training configuration and parameters
        train_dataset (Dataset): Train dataset
        eval_dataset (Dataset): Evaluation dataset
        data_collator: Collate function, usually included in the dataset object itself
        preprocessor: Preprocessor object(s)
        metrics_handler: Optional metrics handler
        optimizer (optim.Optimizer): Model optimizer
        lr_scheduler: Optional learning-rate scheduler
        accelerator (Accelerator) : Accelerator object for a customized distributed environment
    """

    trainer_subfolder = DEFAULT_TRAINER_SUBFOLDER
    trainer_config_file = DEFAULT_TRAINER_CONFIG_FILE
    trainer_csv_log_file = DEFAULT_TRAINER_CSV_LOG_FILE
    dataset_config_file = DEFAULT_DATASET_CONFIG_FILE
    trainer_state_file = DEFAULT_TRAINER_STATE_FILE
    default_optimizer = OptimizerType.ADAM
    default_lr_scheduler = None
    _required_backends = [Backends.ACCELERATE]

    def __init__(
        self,
        model: Model = None,
        config: TrainerConfig = None,
        train_dataset: Dataset = None,
        eval_dataset: Dataset = None,
        data_collator: Callable = None,
        preprocessor: Preprocessor | PreprocessorsContainer = None,
        metrics_handler: MetricsHandler = None,
        optimizer: torch.optim.Optimizer = None,
        lr_scheduler=None,
        accelerator: "Accelerator" = None,
    ):
        # Check if all required dependencies are installed
        verify_dependencies(self._required_backends)

        # Setup logger
        self.logger = get_distributed_logger(__name__)

        # Configuration
        self.config = config
        self.device = "cuda" if torch.cuda.is_available() and not self.config.use_cpu else "cpu"

        # Set determinism
        self._set_seed(self.config.seed)

        # Setup model and preprocessor(s)
        self.model = self._setup_model(model)
        if self.model.preprocessor is None:
            if preprocessor is not None:
                self.model.preprocessor = preprocessor
            else:
                raise ValueError(
                    "You must set a preprocessor for the model or pass the preprocessor parameter to the Trainer!"
                )

        # Configure datasets and data loaders
        self.train_dataset = train_dataset
        self.eval_dataset = eval_dataset
        self.data_collator = data_collator or self.train_dataset.data_collator
        self.train_dataloader, self.eval_dataloader = self._setup_dataloaders()
        self.total_steps = len(self.train_dataloader) * self.config.num_epochs

        # Setup optimizer and (optionally) lr scheduler
        self.optimizer, self.lr_scheduler = self._setup_optimizers(optimizer, lr_scheduler)

        # Setup accelerated objects if possible
        self.accelerator = accelerator
        if self.accelerator is None:
            self.accelerator = Accelerator(
                mixed_precision=self.config.mixed_precision,
                cpu=self.config.use_cpu,
                step_scheduler_with_optimizer=True if self.lr_scheduler is not None else False,
                gradient_accumulation_steps=self.config.gradient_accumulation_steps,
            )

        self.model, self.optimizer, self.lr_scheduler, self.train_dataloader, self.eval_dataloader = (
            self.accelerator.prepare(
                self.model,
                self.optimizer,
                self.lr_scheduler,
                self.train_dataloader,
                self.eval_dataloader,
            )
        )

        # Setup metrics handler and inner trackers for the trainer
        self.metrics_handler = metrics_handler or self._setup_metrics_handler()

        # Configure checkpoints and logging directories
        self.logs_dir = resolve_logdir(os.path.join(self.config.output_dir, self.config.logs_dir))
        self.checkpoints_dir = os.path.join(self.config.output_dir, self.config.checkpoints_dir)

        # Setup logging properties
        self.tensorboard = SummaryWriter(log_dir=self.logs_dir)
        self.csv_logger = CSVLogger(logs_dir=self.logs_dir, csv_filename=self.trainer_csv_log_file)

        self.current_epoch = 1

        # Configure trainer state
        self.state = TrainerState(
            epoch=self.current_epoch,
            total_epochs=self.config.num_epochs,
            metric_for_best_checkpoint=self.config.metric_for_best_model,
            logs_dir=self.tensorboard.log_dir,
        )

    @staticmethod
    def _set_seed(seed):
        torch.manual_seed(seed)
        np.random.seed(seed)
        random.seed(seed)

    def _setup_model(self, model: Model) -> Model:
        """
        Download the model from HuggingFace Hub if `init_weights_from` is given in the config. Load the model to the
        device and return it.
        """
        if model is None:
            raise ValueError("`model` must be given to the Trainer!")
        hub_path = self.config.init_weights_from
        if hub_path is not None:
            if os.path.isdir(hub_path):
                model_path = os.path.join(hub_path, model.model_filename)
            else:
                model_path = hf_hub_download(
                    hub_path,
                    filename=model.model_filename,
                    cache_dir=HEZAR_CACHE_DIR,
                    resume_download=True,
                )
            model.load_state_dict(torch.load(model_path))
        return model

    def _setup_dataloaders(self) -> Tuple[DataLoader, DataLoader | None]:
        """
        Set up data loaders (train/eval) and return them.

        Returns:
             A tuple of train and eval dataloaders
        """
        if self.train_dataset is not None:
            train_dataloader = DataLoader(
                dataset=self.train_dataset,
                batch_size=self.config.batch_size,
                collate_fn=self.data_collator,
                num_workers=self.config.num_dataloader_workers,
                drop_last=self.config.dataloader_drop_last,
                shuffle=self.config.dataloader_shuffle,
            )
        else:
            raise ValueError("Cannot create train dataloader because `train_dataset` is not given!")
        if self.eval_dataset is not None:
            eval_dataloader = DataLoader(
                dataset=self.eval_dataset,
                batch_size=self.config.eval_batch_size or self.config.batch_size,
                collate_fn=self.data_collator,
                num_workers=self.config.num_dataloader_workers,
                drop_last=self.config.dataloader_drop_last,
                shuffle=self.config.dataloader_shuffle,
            )
        else:
            self.logger.warning(
                "Cannot create eval dataloader because `eval_dataset` is not given to the Trainer! "
                "Setting eval_dataloader to None..."
            )
            eval_dataloader = None

        return train_dataloader, eval_dataloader

    def _setup_optimizers(self, optimizer: torch.optim.Optimizer = None, lr_scheduler=None):
        """
        Set up the optimizer and lr lr_scheduler if they're not already given

        Args:
            optimizer: If None do nothing and return it, otherwise build it using the train config
            lr_scheduler: If None do nothing and return it, otherwise build it using the train config

        Returns:
            Optimizer and lr_scheduler
        """
        if optimizer is None:
            optimizer_type = self.config.optimizer or self.default_optimizer
            optimizer = optimizers[optimizer_type](
                self.model.parameters(),
                lr=self.config.learning_rate,
                weight_decay=self.config.weight_decay,
            )

            if lr_scheduler is None:
                scheduler_name = self.config.lr_scheduler or self.default_lr_scheduler
                scheduler_kwargs = self.config.lr_scheduler_kwargs or {}
                if scheduler_name is None:
                    lr_scheduler = None
                else:
                    lr_scheduler = lr_schedulers[scheduler_name](optimizer, **scheduler_kwargs, verbose=True)
        return optimizer, lr_scheduler

    def _setup_metrics_handler(self):
        """
        Setup MetricsHandler instance for the trainer

        Returns:
            A MetricsHandler subclass instance based on self.config.task
        """
        metrics_handler_cls = task_to_metrics_handlers_mapping[self.config.task]
        metrics_handler = metrics_handler_cls(metrics=self.config.metrics, trainer=self)  # noqa
        return metrics_handler

    def load_from_checkpoint(self, checkpoint: str | bool = True, load_best: bool = False):
        """
        Load trainer states like model weights, optimizer, etc. from a checkpoint

        Args:
            checkpoint: Path to checkpoint directory
            load_best: Whether to load the best checkpoint or not, if False, loads the latest checkpoint
        """
        if os.path.isdir(checkpoint) and load_best:
            self.logger.warning("The `load_best` parameter has no effect when `checkpoint` is a path!")

        self.state = TrainerState.load(os.path.join(self.checkpoints_dir, self.trainer_state_file))
        if isinstance(checkpoint, bool):
            if load_best:
                checkpoint = os.path.join(self.checkpoints_dir, str(self.state.best_checkpoint))
            else:
                checkpoint = os.path.join(self.checkpoints_dir, str(self.state.epoch))
        if os.path.isdir(checkpoint):
            # Figure out the epoch number
            epoch = os.path.basename(checkpoint) if os.path.basename(checkpoint).isdigit() else self.state.epoch
            if str(epoch).isdigit():
                self.state.epoch = int(epoch)
            # Load model's state dict
            model_path = os.path.join(checkpoint, self.model.model_filename)
            if os.path.isfile(model_path):
                self.model.load_state_dict(torch.load(model_path))
                self.model = self.accelerator.prepare(self.model)
                self.logger.info(f"Successfully loaded checkpoint from `{checkpoint}` ")
            else:
                raise FileNotFoundError(
                    f"Could not find `{self.model.model_filename}` at `{os.path.dirname(model_path)}`!\n"
                )
        else:
            self.logger.warning(
                f"{checkpoint} does not seem to be a valid checkpoint!"
            )

    def load_csv_logs(self, logs_dir=None):
        """
        Load the CSV log file
        Args:
            logs_dir: Path to logs directory, defaults to self.config.logs_dir

        Returns:
            Logs dictionary
        """
        logs_dir = logs_dir or self.logs_dir
        csv_path = os.path.join(logs_dir, self.trainer_csv_log_file)
        logs = pd.read_csv(csv_path)
        return logs.to_dict()

    def prepare_input_batch(self, input_batch) -> Dict[str, torch.Tensor]:
        """
        Every operation required to prepare the inputs for model forward like moving to device, permutations, etc.

        Args:
            input_batch: Raw input batch from the dataloader

        Returns:
            The proper input batch required by model forward
        """
        # Put inputs on device manually if accelerator is not available, otherwise it's taken care of by the accelerator
        if self.accelerator is None:
            input_batch = {k: v.to(self.device) if isinstance(v, torch.Tensor) else v for k, v in input_batch.items()}

        return input_batch

    def forward(self, input_batch):
        """
        Perform model forward on the input batch

        In special cases, one can override this method in their desired trainer.

        Args:
            input_batch: Input batch

        Returns:
            Model outputs
        """
        if isinstance(input_batch, torch.Tensor):
            outputs = self.model(input_batch)
        elif isinstance(input_batch, Dict):
            forward_inputs = sanitize_function_parameters(self.model.forward, input_batch)
            outputs = self.model(**forward_inputs)
        else:
            raise ValueError(
                f"`input_batch` must be a tensor or a dict-like object containing key/value pairs of tensors, "
                f"but got {type(input_batch)}"
            )
        if not isinstance(outputs, Dict):
            raise ValueError(f"Model outputs must be dict-like not `{type(outputs)}`")

        return outputs

    def compute_loss(self, model_outputs: Dict, labels: torch.Tensor, **kwargs) -> torch.Tensor:
        """
        Compute loss from model outputs

        Args:
            model_outputs: Logits from model outputs
            labels: Ground truth labels

        Returns:
            The loss tensor
        """
        compute_loss_inputs = sanitize_function_parameters(self.model.compute_loss, model_outputs, **kwargs)
        compute_loss_inputs["labels"] = labels

        loss = self.model.compute_loss(**compute_loss_inputs)

        return loss

    def optimization_step(self):
        """
        Perform optimization step
        """
        self.optimizer.step()
        self.optimizer.zero_grad()

    def lr_scheduler_step(self, metrics=None):
        """
        Perform the learning rate scheduling step

        Args:
            metrics: one or multiple values that the scheduler watches to either perform step function or not. Only
             works for `ReduceLROnPlateau`.
        """
        if self.lr_scheduler is not None:
            if isinstance(self.lr_scheduler, lr_schedulers[LRSchedulerType.REDUCE_ON_PLATEAU]):
                self.lr_scheduler.step(metrics)
            else:
                self.lr_scheduler.step()

    def training_step(self, input_batch: Dict[str, torch.Tensor]) -> Dict[str, Any]:
        """
        Train one batch of data and return loss and model outputs

        Args:
            input_batch: A batch of inputs to train

        Returns:
            Train step outputs including loss, logits, etc.
        """
        with self.accelerator.autocast():
            outputs = self.forward(input_batch)

        loss = self.compute_loss(outputs, **input_batch)

        self.accelerator.backward(loss)

        outputs["loss"] = loss

        return outputs

    def evaluation_step(self, input_batch: Dict[str, torch.Tensor]) -> Dict[str, Any]:
        """
        Evaluate one batch of data and return loss and model outputs

        Args:
            input_batch: A batch of inputs to evaluate

        Returns:
            Evaluation step outputs including loss, logits, etc.
        """
        with self.accelerator.autocast():
            outputs = self.forward(input_batch)

        loss = self.compute_loss(outputs, **input_batch)

        if self.model.is_generative and self.config.evaluate_with_generate:
            generate_inputs = sanitize_function_parameters(self.model.generate, input_batch)
            generated_ids = self.model.generate(**generate_inputs)
            outputs["logits"] = generated_ids["generated_ids"] if isinstance(generated_ids, dict) else generated_ids

        outputs["loss"] = loss

        return outputs

    def inner_training_loop(self, epoch_num: int):
        """
        Train the model for one epoch on the whole train dataset and verbose live metric values in the progress bar

        Args:
            epoch_num: Number of the current epoch

        Returns:
            Metrics averages through the full iteration
        """
        losses_sum = 0.0
        self.model.train()
        with tqdm(
            self.train_dataloader,
            unit="batch",
            desc=f"Epoch: {epoch_num}/{self.config.num_epochs} ",
            bar_format=TQDM_BAR_FORMAT,
            ascii=" #",
            disable=not self.accelerator.is_local_main_process,
        ) as iterator:
            for step, input_batch in enumerate(iterator):
                input_batch = self.prepare_input_batch(input_batch)
                # Training on one batch
                with self.accelerator.accumulate(self.model):
                    outputs = self.training_step(input_batch)
                    # Optimization step
                    self.optimization_step()
                # Gather outputs for metrics
                losses_sum += outputs["loss"].item()
                avg_loss = losses_sum / (step + 1)
                iterator.set_postfix(loss=avg_loss)
                self.state.global_step += 1

                # Save trainer outputs if `save_steps` is hit
                if self.config.save_steps and self.state.global_step % self.config.save_steps == 0:
                    ckpt_path_name = f"step-{str(self.state.global_step).zfill(len(str(self.total_steps)))}"
                    self.save(os.path.join(self.checkpoints_dir, ckpt_path_name))
                    # Save Trainer state
                    self.state.save(
                        os.path.join(
                            self.checkpoints_dir,
                            self.trainer_state_file,
                        )
                    )

        return {"loss": avg_loss}

    def evaluate(self):
        """
        Evaluates the model on the whole eval dataset and verbose live metric values in the progress bar

        Returns:
            Evaluation results
        """
        self.metrics_handler.tracker.reset()
        self.model.eval()
        with tqdm(
            self.eval_dataloader,
            unit="batch",
            desc="Evaluating... ",
            bar_format=TQDM_BAR_FORMAT,
            ascii=" #",
            disable=not self.accelerator.is_local_main_process,
        ) as iterator:
            with torch.inference_mode():
                for step, input_batch in enumerate(iterator):
                    input_batch = self.prepare_input_batch(input_batch)
                    # Evaluation on one batch
                    outputs = self.evaluation_step(input_batch)
                    logits, labels = self.accelerator.gather_for_metrics((outputs["logits"], input_batch["labels"]))
                    # Compute metrics
<<<<<<< HEAD
                    evaluation_results = self.metrics_handler.compute_metrics(logits.cpu(), labels.cpu())
=======
                    evaluation_results = self.metrics_handler.compute_metrics(
                    logits.clone().detach().cpu(),
                        labels.clone().detach().cpu(),
                    )
>>>>>>> df7889e9
                    evaluation_results["loss"] = self.accelerator.gather_for_metrics(outputs["loss"]).item()
                    # Gather outputs for metrics
                    self.metrics_handler.tracker.update(evaluation_results)
                    iterator.set_postfix(**self.metrics_handler.tracker.avg())

        return self.metrics_handler.tracker.avg()

    def print_info(self):
        """
        Print training info
        """

        def _print_info_line(key, value):
            line = f"  {colorize_text(key, 'bold')}: `{colorize_text(str(value), 'italic')}`"
            print(line)

        header = f"{'*' * 20} Training Info {'*' * 20}"
        footer = "*" * len(header)
        info = {
            "Output Directory": self.config.output_dir,
            "Task": self.config.task,
            "Model": type(self.model).__name__,
            "Init Weights": self.config.init_weights_from or "N/A",
            "Device(s)": self.device,
            "Batch Size": self.config.batch_size,
            "Epochs": self.config.num_epochs,
            "Training Dataset": self.train_dataset,
            "Evaluation Dataset": self.eval_dataset,
            "Optimizer": self.config.optimizer or self.default_optimizer,
            "Scheduler": self.config.lr_scheduler,
            "Initial Learning Rate": self.config.learning_rate,
            "Learning Rate Decay": self.config.weight_decay,
            "Number of Parameters": self.model.num_parameters,
            "Number of Trainable Parameters": self.model.num_trainable_parameters,
            "Mixed Precision": self.config.mixed_precision or "Full (fp32)",
            "Gradient Accumulation Steps": self.config.gradient_accumulation_steps,
            "Metrics": list(self.metrics_handler.metrics.keys()),
            "Save Steps": self.config.save_steps,
            "Checkpoints Path": self.checkpoints_dir,
            "Logs Path": self.logs_dir,
        }

        # Header
        print(f"\n{colorize_text(header, 'bold')}\n")
        # Info
        [_print_info_line(k, v) for k, v in info.items()]
        # Footer
        print(f"\n{colorize_text(footer, 'bold')}\n")

    def train(self, resume_from_checkpoint: str | bool = None):
        """
        The full training process like training, evaluation, logging and saving model checkpoints.

        Args:
            resume_from_checkpoint: Resume from checkpoint path (if value is a path) or automatically load from the
            latest checkpoint (if value is True)
        """
        if resume_from_checkpoint:
            self.load_from_checkpoint(resume_from_checkpoint)
            if self.current_epoch >= self.config.num_epochs:
                self.logger.warning(
                    f"Unable to resume from `{os.path.join(self.checkpoints_dir, str(self.state.epoch))}` "
                    f"since it belongs to the ending epoch!"
                )
            self.current_epoch = self.state.epoch + 1

        if self.accelerator.is_local_main_process:
            self.print_info()

        for epoch in range(self.current_epoch, self.config.num_epochs + 1):
            if self.accelerator.is_local_main_process:
                print()

            # Train on the whole train data
            training_results = self.inner_training_loop(epoch)

            # Save checkpoint
            if self.accelerator.is_local_main_process:
                if self.config.save_enabled:
                    ckpt_path_name = f"step-{str(self.state.global_step).zfill(len(str(self.total_steps)))}"
                    self.save(os.path.join(self.checkpoints_dir, ckpt_path_name))

            # Evaluate the model on eval data
            evaluation_results = self.evaluate()

            # LR scheduler step
            self.lr_scheduler_step(evaluation_results["loss"])

            # Metrics gathering
            train_logs = {f"train.{metric_name}": value for metric_name, value in training_results.items()}
            evaluation_logs = {f"evaluation.{metric_name}": value for metric_name, value in evaluation_results.items()}
            all_logs = {**train_logs, **evaluation_logs}

            # Update trainer state
            self.state.epoch = epoch
            self.state.update_best_results(
                metric_value=all_logs[self.config.metric_for_best_model],
                objective=self.metrics_handler.objective,
                step=epoch,
            )

            self.log(all_logs, epoch)

        self.logger.info("Training done!")

    def log(self, logs: Dict[str, Any], step: int):
        """
        Log metrics results
        """
        # Log to tensorboard
        write_to_tensorboard(self.tensorboard, logs, step)

        # Log to CSV
        self.csv_logger.write(logs, step)

        # Save trainer state
        self.state.save(
            os.path.join(
                self.checkpoints_dir,
                self.trainer_state_file,
            )
        )

    def save(
        self,
        path: str,
        config_filename=None,
        model_filename=None,
        model_config_filename=None,
        subfolder=None,
        dataset_config_file=None,
    ):
        """
        Save the trainer and relevant files to a path.

        Files to save are train config, model weights, model config, preprocessor files and preprocessor config.

        Args:
            path: A directory to save everything
            config_filename: Config filename
            model_filename: Model file name
            model_config_filename: Model config file name
            subfolder: Optional sub-folder
            dataset_config_file: Dataset config filename
        """
        config_filename = config_filename or self.trainer_config_file
        subfolder = subfolder or self.trainer_subfolder
        dataset_config_file = dataset_config_file or self.dataset_config_file

        self.config.save(path, filename=config_filename, subfolder=subfolder)
        self.model.save(path, filename=model_filename, config_filename=model_config_filename)
        if isinstance(self.train_dataset, Dataset):
            self.train_dataset.config.save(path, filename=dataset_config_file, subfolder=subfolder)
        else:
            self.logger.warning(
                "The dataset passed to the Trainer is not a `hezar.data.Dataset` instance so that no dataset config"
                " will be saved!"
            )

    def push_to_hub(
        self,
        repo_id: str,
        config_filename: str = None,
        push_model: bool = True,
        push_logs: bool = True,
        model_filename: str = None,
        model_config_filename: str = None,
        subfolder: str = None,
        dataset_config_filename: str = None,
        commit_message: str = None,
        private: bool = False,
    ):
        """
        Push everything to the Hub

        Args:
            repo_id: Path to hub
            config_filename: Trainer config file name
            push_model: Whether to push the model or not
            push_logs: Whether to push training logs or not
            model_filename: Model file name
            model_config_filename: Model config file name
            subfolder: Path to Trainer files
            dataset_config_filename: Dataset config file name
            commit_message: Commit message for the push
            private: Whether to create a private repo if it doesn't exist already
        """
        config_filename = config_filename or self.trainer_config_file
        subfolder = subfolder or self.trainer_subfolder
        dataset_config_file = dataset_config_filename or self.dataset_config_file

        # create remote repo
        create_repo(repo_id, repo_type="model", exist_ok=True, private=private)

        if not commit_message:
            commit_message = "Hezar: Upload training files"

        # upload train files
        self.config.push_to_hub(
            repo_id,
            filename=config_filename,
            subfolder=subfolder,
            private=private,
            commit_message=commit_message,
        )
        self.train_dataset.config.push_to_hub(
            repo_id,
            filename=dataset_config_file,
            subfolder=subfolder,
            private=private,
            commit_message=commit_message
        )

        # upload model
        if push_model:
            self.model.push_to_hub(
                repo_id,
                filename=model_filename,
                config_filename=model_config_filename,
                commit_message=commit_message,
                private=private,
            )

        if push_logs:
            upload_file(
                path_or_fileobj=self.csv_logger.save_path,
                path_in_repo=os.path.join(self.trainer_subfolder, self.trainer_csv_log_file),
                repo_id=repo_id,
                commit_message=commit_message,
            )<|MERGE_RESOLUTION|>--- conflicted
+++ resolved
@@ -7,11 +7,21 @@
 import numpy as np
 import pandas as pd
 import torch
+from tqdm.auto import tqdm
 from huggingface_hub import create_repo, hf_hub_download, upload_file
 from torch.utils.data import DataLoader
 from torch.utils.tensorboard import SummaryWriter
 from tqdm.auto import tqdm
 
+from .metrics_handlers import (
+    Image2TextMetricHandler,
+    MetricsHandler,
+    SequenceLabelingMetricsHandler,
+    SpeechRecognitionMetricsHandler,
+    TextClassificationMetricsHandler,
+    TextGenerationMetricsHandler,
+)
+from .trainer_utils import CSVLogger, TrainerState, resolve_logdir, write_to_tensorboard, get_distributed_logger
 from ..configs import TrainerConfig
 from ..constants import (
     DEFAULT_DATASET_CONFIG_FILE,
@@ -540,14 +550,10 @@
                     outputs = self.evaluation_step(input_batch)
                     logits, labels = self.accelerator.gather_for_metrics((outputs["logits"], input_batch["labels"]))
                     # Compute metrics
-<<<<<<< HEAD
-                    evaluation_results = self.metrics_handler.compute_metrics(logits.cpu(), labels.cpu())
-=======
                     evaluation_results = self.metrics_handler.compute_metrics(
                     logits.clone().detach().cpu(),
                         labels.clone().detach().cpu(),
                     )
->>>>>>> df7889e9
                     evaluation_results["loss"] = self.accelerator.gather_for_metrics(outputs["loss"]).item()
                     # Gather outputs for metrics
                     self.metrics_handler.tracker.update(evaluation_results)
