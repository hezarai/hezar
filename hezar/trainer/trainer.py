from __future__ import annotations

import contextlib
import os
import random
from typing import Any, Callable, Dict, Tuple, TYPE_CHECKING

import numpy as np
import pandas as pd
import torch
from huggingface_hub import create_repo, hf_hub_download, upload_file
from torch.utils.data import DataLoader
from torch.utils.tensorboard import SummaryWriter
from tqdm import tqdm

from .metrics_handlers import (
    AudioClassificationMetricsHandler,
    Image2TextMetricHandler,
    MetricsHandler,
    SequenceLabelingMetricsHandler,
    SpeechRecognitionMetricsHandler,
    TextClassificationMetricsHandler,
    TextGenerationMetricsHandler,
)
from .trainer_utils import CSVLogger, TrainerState, resolve_logdir, write_to_tensorboard
from ..configs import TrainerConfig
from ..constants import (
    DEFAULT_DATASET_CONFIG_FILE,
    DEFAULT_TRAINER_CONFIG_FILE,
    DEFAULT_TRAINER_CSV_LOG_FILE,
    DEFAULT_TRAINER_STATE_FILE,
    DEFAULT_TRAINER_SUBFOLDER,
    HEZAR_CACHE_DIR,
    TQDM_BAR_FORMAT,
    LRSchedulerType,
    OptimizerType,
    TaskType,
    Backends,
)
from ..data.datasets import Dataset
from ..models import Model
from ..preprocessors import Preprocessor, PreprocessorsContainer
<<<<<<< HEAD
from ..utils import Logger, colorize_text, sanitize_function_parameters, is_backend_available

if TYPE_CHECKING:
    from accelerate import Accelerator
=======
from ..utils import Logger, colorize_text, sanitize_function_parameters
>>>>>>> 79f41b4a

logger = Logger(__name__)

optimizers = {
    OptimizerType.ADAM: torch.optim.Adam,
    OptimizerType.ADAMW: torch.optim.AdamW,
    OptimizerType.SDG: torch.optim.SGD,
}
lr_schedulers = {
    LRSchedulerType.REDUCE_LR_ON_PLATEAU: torch.optim.lr_scheduler.ReduceLROnPlateau,
    LRSchedulerType.COSINE_LR: torch.optim.lr_scheduler.CosineAnnealingLR,
}

task_to_metrics_handlers_mapping = {
    TaskType.TEXT_CLASSIFICATION: TextClassificationMetricsHandler,
    TaskType.SEQUENCE_LABELING: SequenceLabelingMetricsHandler,
    TaskType.IMAGE2TEXT: Image2TextMetricHandler,
    TaskType.SPEECH_RECOGNITION: SpeechRecognitionMetricsHandler,
    TaskType.AUDIO_CLASSIFICATION: AudioClassificationMetricsHandler,
    TaskType.TEXT_GENERATION: TextGenerationMetricsHandler,
}


class Trainer:
    """
    Base trainer class for training all Hezar models and all tasks. Usually you can use this class as-is, but for special
    cases you can also override any of the core methods in your own custom Trainer.

    Args:
        model ([`Model`] or `torch.nn.Module`): The main model to train and evaluate
        config (TrainerConfig): Training configuration and parameters
        train_dataset (Dataset): Train dataset
        eval_dataset (Dataset): Evaluation dataset
        data_collator: Collate function, usually included in the dataset object itself
        preprocessor: Preprocessor object(s)
        metrics_handler: Optional metrics handler
        optimizer (optim.Optimizer): Model optimizer
        lr_scheduler: Optional learning-rate scheduler
        accelerator (Accelerator) : Accelerator object for a customized distributed environment
    """

    trainer_subfolder = DEFAULT_TRAINER_SUBFOLDER
    trainer_config_file = DEFAULT_TRAINER_CONFIG_FILE
    trainer_csv_log_file = DEFAULT_TRAINER_CSV_LOG_FILE
    dataset_config_file = DEFAULT_DATASET_CONFIG_FILE
    default_trainer_state_file = DEFAULT_TRAINER_STATE_FILE
    default_optimizer = "adam"
    default_lr_scheduler = None

    def __init__(
        self,
        model: Model = None,
        config: TrainerConfig = None,
        train_dataset: Dataset = None,
        eval_dataset: Dataset = None,
        data_collator: Callable = None,
        preprocessor: Preprocessor | PreprocessorsContainer = None,
        metrics_handler: MetricsHandler = None,
        optimizer: torch.optim.Optimizer = None,
        lr_scheduler=None,
        accelerator: "Accelerator" = None,
    ):
        self.config = config
        self.device = "cuda" if torch.cuda.is_available() and not self.config.use_cpu else "cpu"

        # Set determinism
        self._set_seed(self.config.seed)

        # Setup model and preprocessor(s)
        self.model = self._setup_model(model)
        if self.model.preprocessor is None:
            if preprocessor is not None:
                self.model.preprocessor = preprocessor
            else:
                raise ValueError(
                    "You must set a preprocessor for the model or pass the preprocessor parameter to the Trainer!"
                )

        # Configure datasets and data loaders
        self.train_dataset = train_dataset
        self.eval_dataset = eval_dataset
        self.data_collator = data_collator or self.train_dataset.data_collator
        self.train_dataloader, self.eval_dataloader = self._setup_dataloaders()

        # Setup optimizer and (optionally) lr scheduler
        self.optimizer, self.lr_scheduler = self._setup_optimizers(optimizer, lr_scheduler)

        # Setup accelerated objects if possible
        if accelerator is None and self.config.distributed and not self.config.use_cpu:
            self.accelerator = self._setup_accelerator()
            self.scaler = self.accelerator.scaler
            self.device = self.accelerator.device
        else:
            self.accelerator = accelerator
            enabled = True if self.config.mixed_precision is not None and not self.config.use_cpu else False
            self.scaler = torch.cuda.amp.GradScaler(enabled=enabled)

        # Setup metrics handler and inner trackers for the trainer
        self.metrics_handler = metrics_handler or self._setup_metrics_handler()

        # Configure checkpoints and logging directories
        self.logs_dir = os.path.join(self.config.output_dir, self.config.logs_dir)
        self.checkpoints_dir = os.path.join(self.config.output_dir, self.config.checkpoints_dir)

        # Setup logging properties
        self.tensorboard = SummaryWriter(log_dir=resolve_logdir(self.logs_dir))
        self.csv_logger = CSVLogger(logs_dir=self.logs_dir, csv_filename=self.trainer_csv_log_file)

        self.current_epoch = 1

        # Configure trainer state
        self.state = TrainerState(
            epoch=self.current_epoch,
            total_epochs=self.config.num_epochs,
            metric_for_best_checkpoint=self.config.metric_for_best_model,
        )

    @staticmethod
    def _set_seed(seed):
        torch.manual_seed(seed)
        np.random.seed(seed)
        random.seed(seed)

    def _setup_model(self, model: Model) -> Model:
        """
        Download the model from HuggingFace Hub if `init_weights_from` is given in the config. Load the model to the
        device and return it.
        """
        if model is None:
            raise ValueError("`model` must be given to the Trainer!")
        hub_path = self.config.init_weights_from
        if hub_path is not None:
            if os.path.isdir(hub_path):
                model_path = os.path.join(hub_path, model.model_filename)
            else:
                model_path = hf_hub_download(
                    hub_path,
                    filename=model.model_filename,
                    cache_dir=HEZAR_CACHE_DIR,
                    resume_download=True,
                )
            model.load_state_dict(torch.load(model_path, map_location="cpu"))
        model.to(self.device)
        return model

    def _setup_dataloaders(self) -> Tuple[DataLoader, DataLoader | None]:
        """
        Set up data loaders (train/eval) and return them.

        Returns:
             A tuple of train and eval dataloaders
        """
        if self.train_dataset is not None:
            train_dataloader = DataLoader(
                dataset=self.train_dataset,
                batch_size=self.config.batch_size,
                collate_fn=self.data_collator,
                num_workers=self.config.num_dataloader_workers,
                drop_last=True,
                shuffle=True,
            )
        else:
            raise ValueError("Cannot create train dataloader because `train_dataset` is not given!")
        if self.eval_dataset is not None:
            eval_dataloader = DataLoader(
                dataset=self.eval_dataset,
                batch_size=self.config.eval_batch_size or self.config.batch_size,
                collate_fn=self.data_collator,
                num_workers=self.config.num_dataloader_workers,
                drop_last=True,
                shuffle=True,
            )
        else:
            logger.warning(
                "Cannot create eval dataloader because `eval_dataset` is not given to the Trainer! "
                "Setting eval_dataloader to None..."
            )
            eval_dataloader = None

        return train_dataloader, eval_dataloader

    def _setup_optimizers(self, optimizer: torch.optim.Optimizer = None, lr_scheduler=None):
        """
        Set up the optimizer and lr lr_scheduler if they're not already given

        Args:
            optimizer: If None do nothing and return it, otherwise build it using the train config
            lr_scheduler: If None do nothing and return it, otherwise build it using the train config

        Returns:
            Optimizer and lr_scheduler
        """
        if optimizer is None:
            optimizer_type = self.config.optimizer or self.default_optimizer
            optimizer = optimizers[optimizer_type](
                self.model.parameters(),
                lr=self.config.learning_rate,
                weight_decay=self.config.weight_decay,
            )

            if lr_scheduler is None:
                scheduler_name = self.config.lr_scheduler or self.default_lr_scheduler
                if scheduler_name is None:
                    lr_scheduler = None
                else:
                    lr_scheduler = lr_schedulers[scheduler_name](optimizer, verbose=True)
        return optimizer, lr_scheduler

    def _setup_accelerator(self):
        if is_backend_available(Backends.ACCELERATE):
            from accelerate import Accelerator

            accelerator = Accelerator(
                mixed_precision=self.config.mixed_precision,
                step_scheduler_with_optimizer=True if self.lr_scheduler is not None else False,
            )
            self.model, self.optimizer, self.lr_scheduler, self.train_dataloader, self.eval_dataloader = (
                accelerator.prepare(
                    self.model,
                    self.optimizer,
                    self.lr_scheduler,
                    self.train_dataloader,
                    self.eval_dataloader,
                )
            )
        else:
            raise ValueError(
                "The configuration for this trainer requires the package `accelerate` to be installed! "
                "(config.distributed=True)"
            )

        return accelerator

    def _setup_metrics_handler(self):
        """
        Setup MetricsHandler instance for the trainer

        Returns:
            A MetricsHandler subclass instance based on self.config.task
        """
        metrics_handler_cls = task_to_metrics_handlers_mapping[self.config.task]
        metrics_handler = metrics_handler_cls(metrics=self.config.metrics, trainer=self)  # noqa
        return metrics_handler

    def load_from_checkpoint(self, checkpoint: str | bool = True, load_best: bool = False):
        """
        Load trainer states like model weights, optimizer, etc. from a checkpoint

        Args:
            checkpoint: Path to checkpoint directory
            load_best: Whether to load the best checkpoint or not, if False, loads the latest checkpoint
        """
        if os.path.isdir(checkpoint) and load_best:
            logger.warning("The `load_best` parameter has no effect when `checkpoint` is a path!")

        self.state = TrainerState.load(os.path.join(self.checkpoints_dir, self.default_trainer_state_file))
        if isinstance(checkpoint, bool):
            if load_best:
                checkpoint = os.path.join(self.checkpoints_dir, str(self.state.best_checkpoint))
            else:
                checkpoint = os.path.join(self.checkpoints_dir, str(self.state.epoch))
        if os.path.isdir(checkpoint):
            # Figure out the epoch number
            epoch = os.path.basename(checkpoint) if os.path.basename(checkpoint).isdigit() else self.state.epoch
            if str(epoch).isdigit():
                self.state.epoch = int(epoch)
            # Load model's state dict
            model_path = os.path.join(checkpoint, self.model.model_filename)
            if os.path.isfile(model_path):
                self.model.load_state_dict(torch.load(model_path))
                if self.accelerator is not None:
                    self.model = self.accelerator.prepare(self.model)
                logger.info(f"Successfully loaded checkpoint from `{checkpoint}` ")
            else:
                raise FileNotFoundError(
                    f"Could not find `{self.model.model_filename}` at `{os.path.dirname(model_path)}`!\n"
                )
        else:
            logger.warning(
                f"{checkpoint} does not seem to be a valid checkpoint!"
            )

    def load_csv_logs(self, logs_dir=None):
        """
        Load the CSV log file
        Args:
            logs_dir: Path to logs directory, defaults to self.config.logs_dir

        Returns:
            Logs dictionary
        """
        logs_dir = logs_dir or self.config.logs_dir
        csv_path = os.path.join(logs_dir, self.trainer_csv_log_file)
        logs = pd.read_csv(csv_path)
        return logs.to_dict()

    def prepare_input_batch(self, input_batch) -> Dict[str, torch.Tensor]:
        """
        Every operation required to prepare the inputs for model forward like moving to device, permutations, etc.

        Args:
            input_batch: Raw input batch from the dataloader

        Returns:
            The proper input batch required by model forward
        """
        # Put inputs on device manually if accelerator is not available, otherwise it's taken care of by the accelerator
        if self.accelerator is None:
            input_batch = {k: v.to(self.device) if isinstance(v, torch.Tensor) else v for k, v in input_batch.items()}

        return input_batch

    def amp_context_manager(self):
        """
        An auto context manager for mixed precision.

        Returns:
            A torch autocast context manager
        """
        if self.accelerator is not None:
            context_manager = self.accelerator.autocast()
        else:
            device_type = "cuda" if "cuda" in self.device else "cpu"
            dtype = torch.bfloat16 if self.config.mixed_precision == "bf16" else torch.float16
            enabled = self.config.mixed_precision is not None or self.config.mixed_precision == "no"
            context_manager = torch.autocast(
                device_type=device_type,
                dtype=dtype,
                enabled=enabled
            )
        return context_manager

    def forward(self, input_batch):
        """
        Perform model forward on the input batch

        In special cases, one can override this method in their desired trainer.

        Args:
            input_batch: Input batch

        Returns:
            Model outputs
        """
        if isinstance(input_batch, torch.Tensor):
            outputs = self.model(input_batch)
        elif isinstance(input_batch, Dict):
            forward_inputs = sanitize_function_parameters(self.model.forward, input_batch)
            outputs = self.model(**forward_inputs)
        else:
            raise ValueError(
                f"`input_batch` must be a tensor or a dict-like object containing key/value pairs of tensors, "
                f"but got {type(input_batch)}"
            )
        if not isinstance(outputs, Dict):
            raise ValueError(f"Model outputs must be dict-like not `{type(outputs)}`")

        return outputs

    def compute_loss(self, model_outputs: Dict, labels: torch.Tensor, **kwargs) -> torch.Tensor:
        """
        Compute loss from model outputs

        Args:
            model_outputs: Logits from model outputs
            labels: Ground truth labels

        Returns:
            The loss tensor
        """
        compute_loss_inputs = sanitize_function_parameters(self.model.compute_loss, model_outputs, **kwargs)
        compute_loss_inputs["labels"] = labels

        loss = self.model.compute_loss(**compute_loss_inputs)

        return loss

    def training_step(self, input_batch: Dict[str, torch.Tensor]) -> Dict[str, Any]:
        """
        Train one batch of data and return loss and model outputs

        Args:
            input_batch: A batch of inputs to train

        Returns:
            Train step outputs including loss, logits, etc.
        """
        with self.amp_context_manager():
            outputs = self.forward(input_batch)

        loss = self.compute_loss(outputs, **input_batch)

        if self.accelerator is not None:
            self.accelerator.backward(loss)
            self.optimizer.step()
        else:
            self.scaler.scale(loss).backward()
            self.scaler.step(self.optimizer)
            self.scaler.update()

        self.optimizer.zero_grad()

        outputs["loss"] = loss.item() if isinstance(loss, torch.Tensor) else loss

        return outputs

    def evaluation_step(self, input_batch: Dict[str, torch.Tensor]) -> Dict[str, Any]:
        """
        Evaluate one batch of data and return loss and model outputs

        Args:
            input_batch: A batch of inputs to evaluate

        Returns:
            Evaluation step outputs including loss, logits, etc.
        """
        with self.amp_context_manager():
            outputs = self.forward(input_batch)
<<<<<<< HEAD

        loss = self.compute_loss(outputs, **input_batch)

        if self.model.is_generative and self.config.evaluate_with_generate:
            generate_inputs = sanitize_function_parameters(self.model.generate, input_batch)
            generated_ids = self.model.generate(**generate_inputs)
            outputs["logits"] = generated_ids
=======
            loss = self.compute_loss(outputs, **input_batch)
            if self.model.is_generative and self.config.evaluate_with_generate:
                generate_inputs = sanitize_function_parameters(self.model.generate, input_batch)
                generated_ids = self.model.generate(**generate_inputs)
                outputs["logits"] = generated_ids["generated_ids"] if isinstance(generated_ids, dict) else generated_ids
>>>>>>> 79f41b4a

        outputs["loss"] = loss.item() if isinstance(loss, torch.Tensor) else loss

        return outputs

    def inner_training_loop(self, epoch_num: int):
        """
        Train the model for one epoch on the whole train dataset and verbose live metric values in the progress bar

        Args:
            epoch_num: Number of the current epoch

        Returns:
            Metrics averages through the full iteration
        """
        losses_sum = 0.0
        self.model.train()
        with tqdm(
            self.train_dataloader,
            unit="batch",
            desc=f"Epoch: {epoch_num}/{self.config.num_epochs} ",
            bar_format=TQDM_BAR_FORMAT,
            ascii=" #",
        ) as iterator:
            for step, input_batch in enumerate(iterator):
                input_batch = self.prepare_input_batch(input_batch)
                # Training on one batch
                outputs = self.training_step(input_batch)
                losses_sum += outputs["loss"]
                # Gather outputs for metrics
                avg_loss = losses_sum / (step + 1)
                iterator.set_postfix(loss=avg_loss)
                self.state.global_step += 1

        return {"loss": avg_loss}

    def evaluate(self):
        """
        Evaluates the model on the whole eval dataset and verbose live metric values in the progress bar

        Returns:
            Evaluation results
        """
        self.metrics_handler.tracker.reset()
        self.model.eval()
        with tqdm(
            self.eval_dataloader,
            unit="batch",
            desc="Evaluating... ",
            bar_format=TQDM_BAR_FORMAT,
            ascii=" #",
        ) as iterator:
            with torch.inference_mode():
                for step, input_batch in enumerate(iterator):
                    input_batch = self.prepare_input_batch(input_batch)
                    # Evaluation on one batch
                    outputs = self.evaluation_step(input_batch)
                    logits = outputs["logits"].detach().cpu().numpy()
                    labels = input_batch["labels"].detach().cpu().numpy()
                    # Compute metrics
                    evaluation_results = self.metrics_handler.compute_metrics(logits, labels)
                    evaluation_results["loss"] = outputs["loss"]
                    # Gather outputs for metrics
                    self.metrics_handler.tracker.update(evaluation_results)
                    iterator.set_postfix(**self.metrics_handler.tracker.avg())

        return self.metrics_handler.tracker.avg()

    def print_info(self):
        """
        Print training info
        """

        def _print_info_line(key, value):
            line = f"  {colorize_text(key, 'bold')}: `{colorize_text(str(value), 'italic')}`"
            print(line)

        header = f"{'*' * 20} Training Info {'*' * 20}"
        footer = "*" * len(header)

        # Header
        print(f"\n{colorize_text(header, 'bold')}\n")
        # Info
        _print_info_line("Output Directory", self.config.output_dir)
        _print_info_line("Task", self.config.task)
        _print_info_line("Model", type(self.model).__name__)
        _print_info_line("Init Weights", self.config.init_weights_from or "N/A")
        _print_info_line("Device(s)", self.device)
        _print_info_line("Training Dataset", self.train_dataset)
        _print_info_line("Evaluation Dataset", self.eval_dataset)
        _print_info_line("Optimizer", self.config.optimizer or self.default_optimizer)
        _print_info_line("Initial Learning Rate", self.config.learning_rate)
        _print_info_line("Learning Rate Decay", self.config.weight_decay)
        _print_info_line("Epochs", self.config.num_epochs)
        _print_info_line("Batch Size", self.config.batch_size)
        _print_info_line("Number of Parameters", self.model.num_parameters)
        _print_info_line("Number of Trainable Parameters", self.model.num_trainable_parameters)
        _print_info_line("Mixed Precision", self.config.mixed_precision or "Full (fp32)")
        _print_info_line("Metrics", list(self.metrics_handler.metrics.keys()))
        _print_info_line("Checkpoints Path", self.checkpoints_dir)
        _print_info_line("Logs Path", self.logs_dir)
        # Footer
        print(f"\n{colorize_text(footer, 'bold')}\n")

    def train(self, resume_from_checkpoint: str | bool = None):
        """
        The full training process like training, evaluation, logging and saving model checkpoints.

        Args:
            resume_from_checkpoint: Resume from checkpoint path (if value is a path) or automatically load from the
            latest checkpoint (if value is True)
        """
        if resume_from_checkpoint:
            self.load_from_checkpoint(resume_from_checkpoint)
            if self.current_epoch >= self.config.num_epochs:
                logger.info(
                    f"Unable to resume from `{os.path.join(self.checkpoints_dir, str(self.state.epoch))}` "
                    f"since it belongs to the ending epoch!"
                )
            self.current_epoch = self.state.epoch + 1

        self.print_info()

        for epoch in range(self.current_epoch, self.config.num_epochs + 1):
            print()
            training_results = self.inner_training_loop(epoch)
            evaluation_results = self.evaluate()
            if self.lr_scheduler is not None:
                self.lr_scheduler.step(evaluation_results["loss"])

            train_logs = {f"train.{metric_name}": value for metric_name, value in training_results.items()}
            evaluation_logs = {f"evaluation.{metric_name}": value for metric_name, value in evaluation_results.items()}
            all_logs = {**train_logs, **evaluation_logs}

            self.state.epoch = epoch
            self.state.update_best_results(
                metric_value=all_logs[self.config.metric_for_best_model],
                objective=self.metrics_handler.objective,
                step=epoch,
            )

            # maybe save checkpoint
            if epoch % self.config.save_freq == 0:
                ckpt_save_path = os.path.join(self.checkpoints_dir, str(epoch))
                self.save(ckpt_save_path)

            self.log(train_logs, evaluation_logs, epoch)

        logger.info("Training done!")

    def log(self, train_logs: Dict[str, Any], evaluation_logs: Dict[str, Any], step: int):
        """
        Log metrics results
        """
        # Log to tensorboard
        write_to_tensorboard(self.tensorboard, train_logs, step)
        write_to_tensorboard(self.tensorboard, evaluation_logs, step)

        # Log to CSV
        self.csv_logger.write({**train_logs, **evaluation_logs}, step)

        # Save trainer state
        self.state.save(
            os.path.join(
                self.checkpoints_dir,
                self.default_trainer_state_file,
            )
        )

    def save(
        self,
        path: str,
        config_filename=None,
        model_filename=None,
        model_config_filename=None,
        subfolder=None,
        dataset_config_file=None,
    ):
        """
        Save the trainer and relevant files to a path.

        Files to save are train config, model weights, model config, preprocessor files and preprocessor config.

        Args:
            path: A directory to save everything
            config_filename: Config filename
            model_filename: Model file name
            model_config_filename: Model config file name
            subfolder: Optional sub-folder
            dataset_config_file: Dataset config filename
        """
        config_filename = config_filename or self.trainer_config_file
        subfolder = subfolder or self.trainer_subfolder
        dataset_config_file = dataset_config_file or self.dataset_config_file

        self.config.save(path, filename=config_filename, subfolder=subfolder)
        self.model.save(path, filename=model_filename, config_filename=model_config_filename)
        self.train_dataset.config.save(path, filename=dataset_config_file, subfolder=subfolder)

    def push_to_hub(
        self,
        repo_id: str,
        config_filename: str = None,
        push_model: bool = True,
        push_logs: bool = True,
        model_filename: str = None,
        model_config_filename: str = None,
        subfolder: str = None,
        dataset_config_filename: str = None,
        commit_message: str = None,
        private: bool = False,
    ):
        """
        Push everything to the Hub

        Args:
            repo_id: Path to hub
            config_filename: Trainer config file name
            push_model: Whether to push the model or not
            push_logs: Whether to push training logs or not
            model_filename: Model file name
            model_config_filename: Model config file name
            subfolder: Path to Trainer files
            dataset_config_filename: Dataset config file name
            commit_message: Commit message for the push
            private: Whether to create a private repo if it doesn't exist already
        """
        config_filename = config_filename or self.trainer_config_file
        subfolder = subfolder or self.trainer_subfolder
        dataset_config_file = dataset_config_filename or self.dataset_config_file

        # create remote repo
        create_repo(repo_id, repo_type="model", exist_ok=True, private=private)

        if not commit_message:
            commit_message = "Hezar: Upload training files"

        # upload train files
        self.config.push_to_hub(
            repo_id,
            filename=config_filename,
            subfolder=subfolder,
            private=private,
            commit_message=commit_message,
        )
        self.train_dataset.config.push_to_hub(
            repo_id,
            filename=dataset_config_file,
            subfolder=subfolder,
            private=private,
            commit_message=commit_message
        )

        # upload model
        if push_model:
            self.model.push_to_hub(
                repo_id,
                filename=model_filename,
                config_filename=model_config_filename,
                commit_message=commit_message,
                private=private,
            )

        if push_logs:
            upload_file(
                path_or_fileobj=self.csv_logger.save_path,
                path_in_repo=os.path.join(self.trainer_subfolder, self.trainer_csv_log_file),
                repo_id=repo_id,
                commit_message=commit_message,
            )<|MERGE_RESOLUTION|>--- conflicted
+++ resolved
@@ -1,6 +1,5 @@
 from __future__ import annotations
 
-import contextlib
 import os
 import random
 from typing import Any, Callable, Dict, Tuple, TYPE_CHECKING
@@ -40,14 +39,10 @@
 from ..data.datasets import Dataset
 from ..models import Model
 from ..preprocessors import Preprocessor, PreprocessorsContainer
-<<<<<<< HEAD
 from ..utils import Logger, colorize_text, sanitize_function_parameters, is_backend_available
 
 if TYPE_CHECKING:
     from accelerate import Accelerator
-=======
-from ..utils import Logger, colorize_text, sanitize_function_parameters
->>>>>>> 79f41b4a
 
 logger = Logger(__name__)
 
@@ -466,21 +461,13 @@
         """
         with self.amp_context_manager():
             outputs = self.forward(input_batch)
-<<<<<<< HEAD
 
         loss = self.compute_loss(outputs, **input_batch)
 
         if self.model.is_generative and self.config.evaluate_with_generate:
             generate_inputs = sanitize_function_parameters(self.model.generate, input_batch)
             generated_ids = self.model.generate(**generate_inputs)
-            outputs["logits"] = generated_ids
-=======
-            loss = self.compute_loss(outputs, **input_batch)
-            if self.model.is_generative and self.config.evaluate_with_generate:
-                generate_inputs = sanitize_function_parameters(self.model.generate, input_batch)
-                generated_ids = self.model.generate(**generate_inputs)
-                outputs["logits"] = generated_ids["generated_ids"] if isinstance(generated_ids, dict) else generated_ids
->>>>>>> 79f41b4a
+            outputs["logits"] = generated_ids["generated_ids"] if isinstance(generated_ids, dict) else generated_ids
 
         outputs["loss"] = loss.item() if isinstance(loss, torch.Tensor) else loss
 
