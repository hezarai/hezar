from __future__ import annotations

import os
import random
from typing import Any, Callable, Dict, Tuple

import numpy as np
import pandas as pd
import torch
from tqdm.auto import tqdm
from huggingface_hub import create_repo, hf_hub_download, upload_file
from torch.utils.data import DataLoader
from torch.utils.tensorboard import SummaryWriter

from .metrics_handlers import (
    Image2TextMetricHandler,
    MetricsHandler,
    SequenceLabelingMetricsHandler,
    SpeechRecognitionMetricsHandler,
    TextClassificationMetricsHandler,
    TextGenerationMetricsHandler,
)
from .trainer_utils import CSVLogger, TrainerState, resolve_logdir, write_to_tensorboard, get_distributed_logger
from ..configs import TrainerConfig
from ..constants import (
    DEFAULT_DATASET_CONFIG_FILE,
    DEFAULT_TRAINER_CONFIG_FILE,
    DEFAULT_TRAINER_CSV_LOG_FILE,
    DEFAULT_TRAINER_STATE_FILE,
    DEFAULT_TRAINER_SUBFOLDER,
    HEZAR_CACHE_DIR,
    TQDM_BAR_FORMAT,
    Backends,
    LRSchedulerType,
    OptimizerType,
    TaskType,
)
from ..data.datasets import Dataset
from ..models import Model
from ..preprocessors import Preprocessor, PreprocessorsContainer
from ..utils import Logger, colorize_text, is_backend_available, sanitize_function_parameters, verify_dependencies

if is_backend_available(Backends.ACCELERATE):
    from accelerate import Accelerator
else:
    raise ImportError(f"The package `accelerate` needs to be installed to use `Trainer`!")

logger = Logger(__name__)

optimizers = {
    OptimizerType.ADAM: torch.optim.Adam,
    OptimizerType.ADAMW: torch.optim.AdamW,
    OptimizerType.SDG: torch.optim.SGD,
}
lr_schedulers = {
    LRSchedulerType.LAMBDA: torch.optim.lr_scheduler.LambdaLR,
    LRSchedulerType.STEP: torch.optim.lr_scheduler.StepLR,
    LRSchedulerType.MULTI_STEP: torch.optim.lr_scheduler.MultiStepLR,
    LRSchedulerType.ONE_CYCLE: torch.optim.lr_scheduler.OneCycleLR,
    LRSchedulerType.LINEAR: torch.optim.lr_scheduler.LinearLR,
    LRSchedulerType.EXPONENTIAL: torch.optim.lr_scheduler.ExponentialLR,
    LRSchedulerType.CYCLIC: torch.optim.lr_scheduler.CyclicLR,
    LRSchedulerType.SEQUENTIAL: torch.optim.lr_scheduler.SequentialLR,
    LRSchedulerType.POLYNOMIAL: torch.optim.lr_scheduler.PolynomialLR,
    LRSchedulerType.COSINE_ANEALING: torch.optim.lr_scheduler.CosineAnnealingLR,
}

task_to_metrics_handlers_mapping = {
    TaskType.TEXT_CLASSIFICATION: TextClassificationMetricsHandler,
    TaskType.SEQUENCE_LABELING: SequenceLabelingMetricsHandler,
    TaskType.IMAGE2TEXT: Image2TextMetricHandler,
    TaskType.SPEECH_RECOGNITION: SpeechRecognitionMetricsHandler,
    TaskType.TEXT_GENERATION: TextGenerationMetricsHandler,
}


class Trainer:
    """
    Base trainer class for training all Hezar models and all tasks. Usually you can use this class as-is, but for special
    cases you can also override any of the core methods in your own custom Trainer.

    Args:
        model ([`Model`] or `torch.nn.Module`): The main model to train and evaluate
        config (TrainerConfig): Training configuration and parameters
        train_dataset (Dataset): Train dataset
        eval_dataset (Dataset): Evaluation dataset
        data_collator: Collate function, usually included in the dataset object itself
        preprocessor: Preprocessor object(s)
        metrics_handler: Optional metrics handler
        optimizer (optim.Optimizer): Model optimizer
        lr_scheduler: Optional learning-rate scheduler
        accelerator (Accelerator) : Accelerator object for a customized distributed environment
    """

    trainer_subfolder = DEFAULT_TRAINER_SUBFOLDER
    trainer_config_file = DEFAULT_TRAINER_CONFIG_FILE
    trainer_csv_log_file = DEFAULT_TRAINER_CSV_LOG_FILE
    dataset_config_file = DEFAULT_DATASET_CONFIG_FILE
    trainer_state_file = DEFAULT_TRAINER_STATE_FILE
    default_optimizer = OptimizerType.ADAM
    default_lr_scheduler = None
    _required_backends = [Backends.ACCELERATE]

    def __init__(
        self,
        model: Model = None,
        config: TrainerConfig = None,
        train_dataset: Dataset = None,
        eval_dataset: Dataset = None,
        data_collator: Callable = None,
        preprocessor: Preprocessor | PreprocessorsContainer = None,
        metrics_handler: MetricsHandler = None,
        optimizer: torch.optim.Optimizer = None,
        lr_scheduler=None,
        accelerator: Accelerator = None,
    ):
        # Check if all required dependencies are installed
        verify_dependencies(self._required_backends)

        # Setup logger
        self.logger = get_distributed_logger(__name__)

        # Configuration
        self.config = config
        self.device = "cuda" if torch.cuda.is_available() and not self.config.use_cpu else "cpu"

        # Set determinism
        self._set_seed(self.config.seed)

        # Setup model and preprocessor(s)
        self.model = self._setup_model(model)
        if self.model.preprocessor is None:
            if preprocessor is not None:
                self.model.preprocessor = preprocessor
            else:
                raise ValueError(
                    "You must set a preprocessor for the model or pass the preprocessor parameter to the Trainer!"
                )

        # Configure datasets and data loaders
        self.train_dataset = train_dataset
        self.eval_dataset = eval_dataset
        self.data_collator = data_collator or self.train_dataset.data_collator
        self.train_dataloader, self.eval_dataloader = self._setup_dataloaders()
        self.save_zfill_value = len(str(len(self.train_dataloader) * self.config.num_epochs))

        # Setup optimizer and (optionally) lr scheduler
        self.optimizer, self.lr_scheduler = self._setup_optimizers(optimizer, lr_scheduler)

        # Setup accelerated objects if possible
        self.accelerator = accelerator
        if self.accelerator is None:
            self.accelerator = Accelerator(
                mixed_precision=self.config.mixed_precision,
                cpu=self.config.use_cpu,
                step_scheduler_with_optimizer=True if self.lr_scheduler is not None else False,
                gradient_accumulation_steps=self.config.gradient_accumulation_steps,
            )

        self.model, self.optimizer, self.lr_scheduler, self.train_dataloader, self.eval_dataloader = (
            self.accelerator.prepare(
                self.model,
                self.optimizer,
                self.lr_scheduler,
                self.train_dataloader,
                self.eval_dataloader,
            )
        )

        # Setup metrics handler and inner trackers for the trainer
        self.metrics_handler = metrics_handler or self._setup_metrics_handler()

        # Configure checkpoints and logging directories
        self.logs_dir = resolve_logdir(os.path.join(self.config.output_dir, self.config.logs_dir))
        self.checkpoints_dir = os.path.join(self.config.output_dir, self.config.checkpoints_dir)

        # Setup logging properties
        self.tensorboard = SummaryWriter(log_dir=self.logs_dir)
        self.csv_logger = CSVLogger(logs_dir=self.logs_dir, csv_filename=self.trainer_csv_log_file)

        self.current_epoch = 1

        # Configure trainer state
        self.state = TrainerState(
            epoch=self.current_epoch,
            total_epochs=self.config.num_epochs,
            metric_for_best_checkpoint=self.config.metric_for_best_model,
            logs_dir=self.tensorboard.log_dir,
        )

    @staticmethod
    def _set_seed(seed):
        torch.manual_seed(seed)
        np.random.seed(seed)
        random.seed(seed)

    def _setup_model(self, model: Model) -> Model:
        """
        Download the model from HuggingFace Hub if `init_weights_from` is given in the config. Load the model to the
        device and return it.
        """
        if model is None:
            raise ValueError("`model` must be given to the Trainer!")
        hub_path = self.config.init_weights_from
        if hub_path is not None:
            if os.path.isdir(hub_path):
                model_path = os.path.join(hub_path, model.model_filename)
            else:
                model_path = hf_hub_download(
                    hub_path,
                    filename=model.model_filename,
                    cache_dir=HEZAR_CACHE_DIR,
                    resume_download=True,
                )
            model.load_state_dict(torch.load(model_path))
        return model

    def _setup_dataloaders(self) -> Tuple[DataLoader, DataLoader | None]:
        """
        Set up data loaders (train/eval) and return them.

        Returns:
             A tuple of train and eval dataloaders
        """
        if self.train_dataset is not None:
            train_dataloader = DataLoader(
                dataset=self.train_dataset,
                batch_size=self.config.batch_size,
                collate_fn=self.data_collator,
                num_workers=self.config.num_dataloader_workers,
                drop_last=self.config.dataloader_drop_last,
                shuffle=self.config.dataloader_shuffle,
            )
        else:
            raise ValueError("Cannot create train dataloader because `train_dataset` is not given!")
        if self.eval_dataset is not None:
            eval_dataloader = DataLoader(
                dataset=self.eval_dataset,
                batch_size=self.config.eval_batch_size or self.config.batch_size,
                collate_fn=self.data_collator,
                num_workers=self.config.num_dataloader_workers,
                drop_last=self.config.dataloader_drop_last,
                shuffle=self.config.dataloader_shuffle,
            )
        else:
            self.logger.warning(
                "Cannot create eval dataloader because `eval_dataset` is not given to the Trainer! "
                "Setting eval_dataloader to None..."
            )
            eval_dataloader = None

        return train_dataloader, eval_dataloader

    def _setup_optimizers(self, optimizer: torch.optim.Optimizer = None, lr_scheduler=None):
        """
        Set up the optimizer and lr lr_scheduler if they're not already given

        Args:
            optimizer: If None do nothing and return it, otherwise build it using the train config
            lr_scheduler: If None do nothing and return it, otherwise build it using the train config

        Returns:
            Optimizer and lr_scheduler
        """
        if optimizer is None:
            optimizer_type = self.config.optimizer or self.default_optimizer
            optimizer = optimizers[optimizer_type](
                self.model.parameters(),
                lr=self.config.learning_rate,
                weight_decay=self.config.weight_decay,
            )

            if lr_scheduler is None:
                scheduler_name = self.config.lr_scheduler or self.default_lr_scheduler
                scheduler_kwargs = self.config.lr_scheduler_kwargs or {}
                if scheduler_name is None:
                    lr_scheduler = None
                else:
                    lr_scheduler = lr_schedulers[scheduler_name](optimizer, **scheduler_kwargs, verbose=True)
        return optimizer, lr_scheduler

    def _setup_metrics_handler(self):
        """
        Setup MetricsHandler instance for the trainer

        Returns:
            A MetricsHandler subclass instance based on self.config.task
        """
        metrics_handler_cls = task_to_metrics_handlers_mapping[self.config.task]
        metrics_handler = metrics_handler_cls(metrics=self.config.metrics, trainer=self)  # noqa
        return metrics_handler

    def load_from_checkpoint(self, checkpoint: str | bool = True, load_best: bool = False):
        """
        Load trainer states like model weights, optimizer, etc. from a checkpoint

        Args:
            checkpoint: Path to checkpoint directory
            load_best: Whether to load the best checkpoint or not, if False, loads the latest checkpoint
        """
        if os.path.isdir(checkpoint) and load_best:
            self.logger.warning("The `load_best` parameter has no effect when `checkpoint` is a path!")

        self.state = TrainerState.load(os.path.join(self.checkpoints_dir, self.trainer_state_file))
        if isinstance(checkpoint, bool):
            if load_best:
                checkpoint = os.path.join(self.checkpoints_dir, str(self.state.best_checkpoint))
            else:
                checkpoint = os.path.join(self.checkpoints_dir, str(self.state.epoch))
        if os.path.isdir(checkpoint):
            # Figure out the epoch number
            epoch = os.path.basename(checkpoint) if os.path.basename(checkpoint).isdigit() else self.state.epoch
            if str(epoch).isdigit():
                self.state.epoch = int(epoch)
            # Load model's state dict
            model_path = os.path.join(checkpoint, self.model.model_filename)
            if os.path.isfile(model_path):
                self.model.load_state_dict(torch.load(model_path))
                self.model = self.accelerator.prepare(self.model)
                self.logger.info(f"Successfully loaded checkpoint from `{checkpoint}` ")
            else:
                raise FileNotFoundError(
                    f"Could not find `{self.model.model_filename}` at `{os.path.dirname(model_path)}`!\n"
                )
        else:
            self.logger.warning(
                f"{checkpoint} does not seem to be a valid checkpoint!"
            )

    def load_csv_logs(self, logs_dir=None):
        """
        Load the CSV log file
        Args:
            logs_dir: Path to logs directory, defaults to self.config.logs_dir

        Returns:
            Logs dictionary
        """
        logs_dir = logs_dir or self.logs_dir
        csv_path = os.path.join(logs_dir, self.trainer_csv_log_file)
        logs = pd.read_csv(csv_path)
        return logs.to_dict()

    def prepare_input_batch(self, input_batch) -> Dict[str, torch.Tensor]:
        """
        Every operation required to prepare the inputs for model forward like moving to device, permutations, etc.

        Args:
            input_batch: Raw input batch from the dataloader

        Returns:
            The proper input batch required by model forward
        """
        # Put inputs on device manually if accelerator is not available, otherwise it's taken care of by the accelerator
        if self.accelerator is None:
            input_batch = {k: v.to(self.device) if isinstance(v, torch.Tensor) else v for k, v in input_batch.items()}

        return input_batch

    def forward(self, input_batch):
        """
        Perform model forward on the input batch

        In special cases, one can override this method in their desired trainer.

        Args:
            input_batch: Input batch

        Returns:
            Model outputs
        """
        if isinstance(input_batch, torch.Tensor):
            outputs = self.model(input_batch)
        elif isinstance(input_batch, Dict):
            forward_inputs = sanitize_function_parameters(self.model.forward, input_batch)
            outputs = self.model(**forward_inputs)
        else:
            raise ValueError(
                f"`input_batch` must be a tensor or a dict-like object containing key/value pairs of tensors, "
                f"but got {type(input_batch)}"
            )
        if not isinstance(outputs, Dict):
            raise ValueError(f"Model outputs must be dict-like not `{type(outputs)}`")

        return outputs

    def compute_loss(self, model_outputs: Dict, labels: torch.Tensor, **kwargs) -> torch.Tensor:
        """
        Compute loss from model outputs

        Args:
            model_outputs: Logits from model outputs
            labels: Ground truth labels

        Returns:
            The loss tensor
        """
        compute_loss_inputs = sanitize_function_parameters(self.model.compute_loss, model_outputs, **kwargs)
        compute_loss_inputs["labels"] = labels

        loss = self.model.compute_loss(**compute_loss_inputs)

        return loss

    def optimization_step(self):
        """
        Perform optimization step
        """
        self.optimizer.step()
        self.optimizer.zero_grad()

    def lr_scheduler_step(self, metrics=None):
        """
        Perform the learning rate scheduling step

        Args:
            metrics: one or multiple values that the scheduler watches to either perform step function or not. Only
             works for `ReduceLROnPlateau`.
        """
        if self.lr_scheduler is not None:
            if isinstance(self.lr_scheduler, lr_schedulers[LRSchedulerType.REDUCE_ON_PLATEAU]):
                self.lr_scheduler.step(metrics)
            else:
                self.lr_scheduler.step()

    def training_step(self, input_batch: Dict[str, torch.Tensor]) -> Dict[str, Any]:
        """
        Train one batch of data and return loss and model outputs

        Args:
            input_batch: A batch of inputs to train

        Returns:
            Train step outputs including loss, logits, etc.
        """
        with self.accelerator.autocast():
            outputs = self.forward(input_batch)

        loss = self.compute_loss(outputs, **input_batch)

        self.accelerator.backward(loss)

        outputs["loss"] = loss

        return outputs

    def evaluation_step(self, input_batch: Dict[str, torch.Tensor]) -> Dict[str, Any]:
        """
        Evaluate one batch of data and return loss and model outputs

        Args:
            input_batch: A batch of inputs to evaluate

        Returns:
            Evaluation step outputs including loss, logits, etc.
        """
        with self.accelerator.autocast():
            outputs = self.forward(input_batch)

        loss = self.compute_loss(outputs, **input_batch)

        if self.model.is_generative and self.config.evaluate_with_generate:
            generate_inputs = sanitize_function_parameters(self.model.generate, input_batch)
            generated_ids = self.model.generate(**generate_inputs)
            outputs["logits"] = generated_ids["generated_ids"] if isinstance(generated_ids, dict) else generated_ids

        outputs["loss"] = loss

        return outputs

    def inner_training_loop(self, epoch_num: int):
        """
        Train the model for one epoch on the whole train dataset and verbose live metric values in the progress bar

        Args:
            epoch_num: Number of the current epoch

        Returns:
            Metrics averages through the full iteration
        """
        losses_sum = 0.0
        self.model.train()
        with tqdm(
            self.train_dataloader,
            unit="batch",
            desc=f"Epoch: {epoch_num}/{self.config.num_epochs} ",
            bar_format=TQDM_BAR_FORMAT,
            ascii=" #",
            disable=not self.accelerator.is_local_main_process,
        ) as iterator:
            for step, input_batch in enumerate(iterator):
                input_batch = self.prepare_input_batch(input_batch)
                # Training on one batch
                with self.accelerator.accumulate(self.model):
                    outputs = self.training_step(input_batch)
                    # Optimization step
                    self.optimization_step()
                # Gather outputs for metrics
                losses_sum += outputs["loss"].item()
                avg_loss = losses_sum / (step + 1)
                iterator.set_postfix(loss=avg_loss)
                self.state.global_step += 1

                # Save trainer outputs if `save_steps` is hit
                if self.config.save_steps and self.state.global_step % self.config.save_steps == 0:
                    ckpt_path_name = f"step-{str(self.state.global_step).zfill(self.save_zfill_value)}"
                    self.save(os.path.join(self.checkpoints_dir, ckpt_path_name))

        return {"loss": avg_loss}

    def evaluate(self):
        """
        Evaluates the model on the whole eval dataset and verbose live metric values in the progress bar

        Returns:
            Evaluation results
        """
        self.metrics_handler.tracker.reset()
        self.model.eval()
        with tqdm(
            self.eval_dataloader,
            unit="batch",
            desc="Evaluating... ",
            bar_format=TQDM_BAR_FORMAT,
            ascii=" #",
            disable=not self.accelerator.is_local_main_process,
        ) as iterator:
            with torch.inference_mode():
                for step, input_batch in enumerate(iterator):
                    input_batch = self.prepare_input_batch(input_batch)
                    # Evaluation on one batch
                    outputs = self.evaluation_step(input_batch)
                    logits, labels = self.accelerator.gather_for_metrics((outputs["logits"], input_batch["labels"]))
                    # Compute metrics
                    evaluation_results = self.metrics_handler.compute_metrics(logits, labels)
                    evaluation_results["loss"] = self.accelerator.gather_for_metrics(outputs["loss"]).item()
                    # Gather outputs for metrics
                    self.metrics_handler.tracker.update(evaluation_results)
                    iterator.set_postfix(**self.metrics_handler.tracker.avg())

        return self.metrics_handler.tracker.avg()

    def print_info(self):
        """
        Print training info
        """

        def _print_info_line(key, value):
            line = f"  {colorize_text(key, 'bold')}: `{colorize_text(str(value), 'italic')}`"
            print(line)

        header = f"{'*' * 20} Training Info {'*' * 20}"
        footer = "*" * len(header)
        info = {
            "Output Directory": self.config.output_dir,
            "Task": self.config.task,
            "Model": type(self.model).__name__,
            "Init Weights": self.config.init_weights_from or "N/A",
            "Device(s)": self.device,
            "Batch Size": self.config.batch_size,
            "Epochs": self.config.num_epochs,
            "Training Dataset": self.train_dataset,
            "Evaluation Dataset": self.eval_dataset,
            "Optimizer": self.config.optimizer or self.default_optimizer,
            "Scheduler": self.config.lr_scheduler,
            "Initial Learning Rate": self.config.learning_rate,
            "Learning Rate Decay": self.config.weight_decay,
            "Number of Parameters": self.model.num_parameters,
            "Number of Trainable Parameters": self.model.num_trainable_parameters,
            "Mixed Precision": self.config.mixed_precision or "Full (fp32)",
            "Metrics": list(self.metrics_handler.metrics.keys()),
            "Checkpoints Path": self.checkpoints_dir,
            "Logs Path": self.logs_dir,
        }

        # Header
        print(f"\n{colorize_text(header, 'bold')}\n")
        # Info
        [_print_info_line(k, v) for k, v in info.items()]
        # Footer
        print(f"\n{colorize_text(footer, 'bold')}\n")

    def train(self, resume_from_checkpoint: str | bool = None):
        """
        The full training process like training, evaluation, logging and saving model checkpoints.

        Args:
            resume_from_checkpoint: Resume from checkpoint path (if value is a path) or automatically load from the
            latest checkpoint (if value is True)
        """
        if resume_from_checkpoint:
            self.load_from_checkpoint(resume_from_checkpoint)
            if self.current_epoch >= self.config.num_epochs:
<<<<<<< HEAD
                self.logger.info(
=======
                logger.warning(
>>>>>>> ef2fb15b
                    f"Unable to resume from `{os.path.join(self.checkpoints_dir, str(self.state.epoch))}` "
                    f"since it belongs to the ending epoch!"
                )
            self.current_epoch = self.state.epoch + 1

        if self.accelerator.is_local_main_process:
            self.print_info()

        for epoch in range(self.current_epoch, self.config.num_epochs + 1):
            if self.accelerator.is_local_main_process:
                print()

            # Train on the whole train data
            training_results = self.inner_training_loop(epoch)
            # Evaluate the model on eval data
            evaluation_results = self.evaluate()

            # LR scheduler step
            self.lr_scheduler_step(evaluation_results["loss"])

            # Metrics gathering
            train_logs = {f"train.{metric_name}": value for metric_name, value in training_results.items()}
            evaluation_logs = {f"evaluation.{metric_name}": value for metric_name, value in evaluation_results.items()}
            all_logs = {**train_logs, **evaluation_logs}

            # Update trainer state
            self.state.epoch = epoch
            self.state.update_best_results(
                metric_value=all_logs[self.config.metric_for_best_model],
                objective=self.metrics_handler.objective,
                step=epoch,
            )

            # maybe save checkpoint
<<<<<<< HEAD
            if epoch % self.config.save_freq == 0 and self.accelerator.is_local_main_process:
                ckpt_save_path = os.path.join(self.checkpoints_dir, str(epoch))
                self.save(ckpt_save_path)
=======
            if self.config.save_enabled:
                ckpt_path_name = f"step-{str(self.state.global_step).zfill(self.save_zfill_value)}"
                self.save(os.path.join(self.checkpoints_dir, ckpt_path_name))
>>>>>>> ef2fb15b

            if self.accelerator.is_local_main_process:
                self.log(train_logs, evaluation_logs, epoch)

        self.logger.info("Training done!")

    def log(self, train_logs: Dict[str, Any], evaluation_logs: Dict[str, Any], step: int):
        """
        Log metrics results
        """
        # Log to tensorboard
        write_to_tensorboard(self.tensorboard, train_logs, step)
        write_to_tensorboard(self.tensorboard, evaluation_logs, step)

        # Log to CSV
        self.csv_logger.write({**train_logs, **evaluation_logs}, step)

        # Save trainer state
        self.state.save(
            os.path.join(
                self.checkpoints_dir,
                self.trainer_state_file,
            )
        )

    def save(
        self,
        path: str,
        config_filename=None,
        model_filename=None,
        model_config_filename=None,
        subfolder=None,
        dataset_config_file=None,
    ):
        """
        Save the trainer and relevant files to a path.

        Files to save are train config, model weights, model config, preprocessor files and preprocessor config.

        Args:
            path: A directory to save everything
            config_filename: Config filename
            model_filename: Model file name
            model_config_filename: Model config file name
            subfolder: Optional sub-folder
            dataset_config_file: Dataset config filename
        """
        config_filename = config_filename or self.trainer_config_file
        subfolder = subfolder or self.trainer_subfolder
        dataset_config_file = dataset_config_file or self.dataset_config_file

        self.config.save(path, filename=config_filename, subfolder=subfolder)
        self.model.save(path, filename=model_filename, config_filename=model_config_filename)
        if isinstance(self.train_dataset, Dataset):
            self.train_dataset.config.save(path, filename=dataset_config_file, subfolder=subfolder)
        else:
            self.logger.warning(
                f"The dataset passed to the Trainer is not a `hezar.data.Dataset` instance so that no dataset config"
                f" will be saved!"
            )

    def push_to_hub(
        self,
        repo_id: str,
        config_filename: str = None,
        push_model: bool = True,
        push_logs: bool = True,
        model_filename: str = None,
        model_config_filename: str = None,
        subfolder: str = None,
        dataset_config_filename: str = None,
        commit_message: str = None,
        private: bool = False,
    ):
        """
        Push everything to the Hub

        Args:
            repo_id: Path to hub
            config_filename: Trainer config file name
            push_model: Whether to push the model or not
            push_logs: Whether to push training logs or not
            model_filename: Model file name
            model_config_filename: Model config file name
            subfolder: Path to Trainer files
            dataset_config_filename: Dataset config file name
            commit_message: Commit message for the push
            private: Whether to create a private repo if it doesn't exist already
        """
        config_filename = config_filename or self.trainer_config_file
        subfolder = subfolder or self.trainer_subfolder
        dataset_config_file = dataset_config_filename or self.dataset_config_file

        # create remote repo
        create_repo(repo_id, repo_type="model", exist_ok=True, private=private)

        if not commit_message:
            commit_message = "Hezar: Upload training files"

        # upload train files
        self.config.push_to_hub(
            repo_id,
            filename=config_filename,
            subfolder=subfolder,
            private=private,
            commit_message=commit_message,
        )
        self.train_dataset.config.push_to_hub(
            repo_id,
            filename=dataset_config_file,
            subfolder=subfolder,
            private=private,
            commit_message=commit_message
        )

        # upload model
        if push_model:
            self.model.push_to_hub(
                repo_id,
                filename=model_filename,
                config_filename=model_config_filename,
                commit_message=commit_message,
                private=private,
            )

        if push_logs:
            upload_file(
                path_or_fileobj=self.csv_logger.save_path,
                path_in_repo=os.path.join(self.trainer_subfolder, self.trainer_csv_log_file),
                repo_id=repo_id,
                commit_message=commit_message,
            )<|MERGE_RESOLUTION|>--- conflicted
+++ resolved
@@ -11,6 +11,7 @@
 from huggingface_hub import create_repo, hf_hub_download, upload_file
 from torch.utils.data import DataLoader
 from torch.utils.tensorboard import SummaryWriter
+from tqdm import tqdm
 
 from .metrics_handlers import (
     Image2TextMetricHandler,
@@ -112,7 +113,7 @@
         metrics_handler: MetricsHandler = None,
         optimizer: torch.optim.Optimizer = None,
         lr_scheduler=None,
-        accelerator: Accelerator = None,
+        accelerator: "Accelerator" = None,
     ):
         # Check if all required dependencies are installed
         verify_dependencies(self._required_backends)
@@ -591,11 +592,7 @@
         if resume_from_checkpoint:
             self.load_from_checkpoint(resume_from_checkpoint)
             if self.current_epoch >= self.config.num_epochs:
-<<<<<<< HEAD
-                self.logger.info(
-=======
-                logger.warning(
->>>>>>> ef2fb15b
+                self.logger.warning(
                     f"Unable to resume from `{os.path.join(self.checkpoints_dir, str(self.state.epoch))}` "
                     f"since it belongs to the ending epoch!"
                 )
@@ -630,15 +627,9 @@
             )
 
             # maybe save checkpoint
-<<<<<<< HEAD
-            if epoch % self.config.save_freq == 0 and self.accelerator.is_local_main_process:
-                ckpt_save_path = os.path.join(self.checkpoints_dir, str(epoch))
-                self.save(ckpt_save_path)
-=======
             if self.config.save_enabled:
                 ckpt_path_name = f"step-{str(self.state.global_step).zfill(self.save_zfill_value)}"
                 self.save(os.path.join(self.checkpoints_dir, ckpt_path_name))
->>>>>>> ef2fb15b
 
             if self.accelerator.is_local_main_process:
                 self.log(train_logs, evaluation_logs, epoch)
