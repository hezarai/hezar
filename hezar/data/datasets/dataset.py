import os
<<<<<<< HEAD
from typing import List, Optional, Union
=======
from typing import Optional, Union, List
>>>>>>> 5c46f859

from torch.utils.data import Dataset as TorchDataset

from ...builders import build_dataset
from ...configs import DatasetConfig
<<<<<<< HEAD
from ...constants import (
    DEFAULT_DATASET_CONFIG_FILE,
    HEZAR_CACHE_DIR,
    Backends,
    RepoType,
    SplitType,
)
=======
from ...constants import DEFAULT_DATASET_CONFIG_FILE, HEZAR_CACHE_DIR, RepoType, SplitType, Backends
>>>>>>> 5c46f859
from ...utils import verify_dependencies


class Dataset(TorchDataset):
    """
    Base class for all datasets in Hezar.

    Args:
        config:
        **kwargs:
    """
    required_backends: List[Union[str, Backends]] = None
    config_filename = DEFAULT_DATASET_CONFIG_FILE
    cache_dir = HEZAR_CACHE_DIR

    def __init__(self, config: DatasetConfig, **kwargs):
        verify_dependencies(self, self.required_backends)
        self.config = config.update(kwargs)
        self.preprocessor = None
        self.data_collator = None

    def __len__(self):
        raise NotImplementedError

    def __getitem__(self, index):
        raise NotImplementedError

    @classmethod
    def load(
        cls,
        hub_path: Union[str, os.PathLike],
        config_filename: Optional[str] = None,
        split: Optional[Union[str, SplitType]] = None,
        **kwargs,
    ) -> "Dataset":
        """
        Load the dataset from hub.

        Args:
            hub_path: Path to dataset from hub or locally
            config_filename: Dataset config file name
            split: Dataset split, defaults to "train"
            **kwargs: Config parameters as keyword arguments

        Returns:

        """
        split = split or "train"
        config_filename = config_filename or cls.config_filename
        dataset_config = DatasetConfig.load(hub_path, filename=config_filename, repo_type=RepoType.DATASET)
        dataset_config.path = hub_path
        dataset = build_dataset(dataset_config.name, config=dataset_config, split=split, **kwargs)
        return dataset<|MERGE_RESOLUTION|>--- conflicted
+++ resolved
@@ -1,25 +1,16 @@
 import os
-<<<<<<< HEAD
 from typing import List, Optional, Union
-=======
-from typing import Optional, Union, List
->>>>>>> 5c46f859
-
 from torch.utils.data import Dataset as TorchDataset
 
 from ...builders import build_dataset
 from ...configs import DatasetConfig
-<<<<<<< HEAD
 from ...constants import (
     DEFAULT_DATASET_CONFIG_FILE,
     HEZAR_CACHE_DIR,
-    Backends,
     RepoType,
     SplitType,
+    Backends
 )
-=======
-from ...constants import DEFAULT_DATASET_CONFIG_FILE, HEZAR_CACHE_DIR, RepoType, SplitType, Backends
->>>>>>> 5c46f859
 from ...utils import verify_dependencies
 
 
