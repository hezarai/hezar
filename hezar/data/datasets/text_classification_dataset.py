--- conflicted
+++ resolved
@@ -1,15 +1,11 @@
 from dataclasses import dataclass, field
-<<<<<<< HEAD
-from typing import List, Dict, Tuple
-=======
 from typing import List
->>>>>>> f70d2fc5
 
 import torch
 from datasets import load_dataset
 
 from ...configs import DatasetConfig
-from ...preprocessors import Sequential, Tokenizer
+from ...preprocessors.tokenizers import Tokenizer
 from ...registry import register_dataset
 from ..data_collators import TextPaddingDataCollator
 from .dataset import Dataset
@@ -20,11 +16,7 @@
     name: str = "text_classification"
     task: str = "text_classification"
     path: str = None
-<<<<<<< HEAD
-    normalizers: List[Tuple[str, Dict]] = None
-=======
     preprocessors: List[str] = field(default_factory=list)
->>>>>>> f70d2fc5
     tokenizer_path: str = None
     label_field: str = None
     text_field: str = None
@@ -37,10 +29,9 @@
         super().__init__(config, **kwargs)
         self.dataset = self._load(split)
         self._extract_labels()
-        self.tokenizer = Tokenizer.load(self.config.tokenizer_path)
-        self.normalizer = Sequential(self.config.normalizers)
+        self.preprocessor = Tokenizer.load(self.config.tokenizer_path)
         self.data_collator = TextPaddingDataCollator(
-            tokenizer=self.tokenizer,
+            tokenizer=self.preprocessor,
             max_length=self.config.max_length,
         )
 
@@ -60,7 +51,7 @@
     def __getitem__(self, index):
         text = self.dataset[index][self.config.text_field]
         label = self.dataset[index][self.config.label_field]
-        inputs = self.tokenizer(
+        inputs = self.preprocessor(
             text,
             return_tensors="pt",
             truncation_strategy="longest_first",
