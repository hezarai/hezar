--- conflicted
+++ resolved
@@ -11,12 +11,9 @@
 from torchmetrics import Accuracy, F1Score, Precision
 from tqdm import tqdm
 
-<<<<<<< HEAD
 from .trainer_utils import MetricsManager, write_to_tensorboard
-from ..configs import LRSchedulerConfig, OptimizerConfig, TrainConfig
-=======
 from ..configs import LRSchedulerConfig, OptimizerConfig, TrainerConfig
->>>>>>> b4ae62ed
+
 from ..constants import (
     DEFAULT_DATASET_CONFIG_FILE,
     DEFAULT_TRAINER_CONFIG_FILE,
@@ -67,16 +64,6 @@
     dataset_config_file = DEFAULT_DATASET_CONFIG_FILE
 
     def __init__(
-<<<<<<< HEAD
-            self,
-            model: Model = None,
-            config: TrainConfig = None,
-            train_dataset: Dataset = None,
-            eval_dataset: Dataset = None,
-            data_collator=None,
-            optimizer: torch.optim.Optimizer = None,
-            lr_scheduler=None,
-=======
         self,
         model: Model = None,
         config: TrainerConfig = None,
@@ -85,7 +72,6 @@
         data_collator=None,
         optimizer: torch.optim.Optimizer = None,
         lr_scheduler=None,
->>>>>>> b4ae62ed
     ):
         self.config = config
 
